--- conflicted
+++ resolved
@@ -3317,9 +3317,10 @@
             }
         }
 
-<<<<<<< HEAD
         #endregion
-=======
+
+        #region Item versions
+
         [TestMethod]
         public async Task GetListItemVersionsAsyncTest()
         {
@@ -3404,20 +3405,7 @@
             }
         }
 
-        //[TestMethod]
-        //public async Task FieldTypeReadUrl()
-        //{
-        //    //TestCommon.Instance.Mocking = false;
-        //    using (var context = await TestCommon.Instance.GetContextAsync(TestCommon.TestSite))
-        //    {
-        //        /*
-        //        var list = await context.Web.Lists.GetByTitleAsync("FieldTypes");
-
-        //        var listDataOptions = new RenderListDataOptions()
-        //        {
-        //            RenderOptions = RenderListDataOptionsFlags.ListData,
-        //        };
->>>>>>> a18c65cb
+        #endregion
 
         #region Comments
 
